#!/bin/bash
#
# kpatch build script
#
# Copyright (C) 2014 Seth Jennings <sjenning@redhat.com>
# Copyright (C) 2013,2014 Josh Poimboeuf <jpoimboe@redhat.com>
#
# This program is free software; you can redistribute it and/or
# modify it under the terms of the GNU General Public License
# as published by the Free Software Foundation; either version 2
# of the License, or (at your option) any later version.
#
# This program is distributed in the hope that it will be useful,
# but WITHOUT ANY WARRANTY; without even the implied warranty of
# MERCHANTABILITY or FITNESS FOR A PARTICULAR PURPOSE.  See the
# GNU General Public License for more details.
#
# You should have received a copy of the GNU General Public License
# along with this program; if not, write to the Free Software
# Foundation, Inc., 51 Franklin Street, Fifth Floor, Boston, MA,
# 02110-1301, USA.

# This script takes a patch based on the version of the kernel
# currently running and creates a kernel module that will
# replace modified functions in the kernel such that the
# patched code takes effect.

# This script currently only works on Fedora and will need to be adapted to
# work on other distros.

# This script:
# - Downloads the kernel src rpm for the currently running kernel
# - Unpacks and prepares the src rpm for building
# - Builds the base kernel (vmlinux)
# - Builds the patched kernel and monitors changed objects
# - Builds the patched objects with gcc flags -f[function|data]-sections
# - Runs kpatch tools to create and link the patch kernel module

BASE="$PWD"
LOGFILE="/tmp/kpatch-build-$(date +%s).log"
SCRIPTDIR="$(readlink -f $(dirname $(type -p $0)))"
ARCHVERSION="$(uname -r)"
CPUS="$(getconf _NPROCESSORS_ONLN)"
CACHEDIR="$HOME/.kpatch"
SRCDIR="$CACHEDIR/src"
OBJDIR="$CACHEDIR/obj"
OBJDIR2="$CACHEDIR/obj2"
VERSIONFILE="$CACHEDIR/version"
TEMPDIR=
APPLIEDPATCHFILE="kpatch.patch"
DEBUG=0

warn() {
	echo "ERROR: $1" >&2
}

die() {
	if [[ -z $1 ]]; then
		warn "kpatch build failed. Check $LOGFILE for more details."
	else
		warn "$1"
	fi
	exit 1
}

cleanup() {
	if [[ -e "$SRCDIR/$APPLIEDPATCHFILE" ]]; then
		patch -p1 -R -d "$SRCDIR" < "$SRCDIR/$APPLIEDPATCHFILE" &> /dev/null
		rm -f "$SRCDIR/$APPLIEDPATCHFILE"
	fi
	if [[ -n $USERSRCDIR ]]; then
		# restore original .config and vmlinux since they were removed
		# with mrproper
		[[ -e $TEMPDIR/vmlinux ]] && cp -f $TEMPDIR/vmlinux $USERSRCDIR
		[[ -e $TEMPDIR/.config ]] && cp -f $TEMPDIR/.config $USERSRCDIR
	fi
	[[ "$DEBUG" -eq 0 ]] && rm -rf "$TEMPDIR"
	unset KCFLAGS
}

clean_cache() {
	[[ -z $USERSRCDIR ]] && rm -rf "$SRCDIR"
	rm -rf "$OBJDIR" "$OBJDIR2" "$VERSIONFILE"
	mkdir -p "$OBJDIR"
}

find_dirs() {
	if [[ -e "$SCRIPTDIR/create-diff-object" ]]; then
		# git repo
		TOOLSDIR="$SCRIPTDIR"
		DATADIR="$(readlink -f $SCRIPTDIR/../kmod)"
		SYMVERSFILE="$DATADIR/core/Module.symvers"
		return
	elif [[ -e "$SCRIPTDIR/../libexec/kpatch/create-diff-object" ]]; then
		# installation path
		TOOLSDIR="$(readlink -f $SCRIPTDIR/../libexec/kpatch)"
		DATADIR="$(readlink -f $SCRIPTDIR/../share/kpatch)"
		SYMVERSFILE="$(readlink -f $SCRIPTDIR/../lib/modules/$(uname -r)/extra/kpatch/Module.symvers)"
		return
	fi

	return 1
}

gcc_version_check() {
	# ensure gcc version matches that used to build the kernel
	local gccver=$(gcc --version |head -n1 |cut -d' ' -f3-)
<<<<<<< HEAD
	local kgccver=$(strings -a $VMLINUX |grep "GCC:" |head -n1 |cut -d' ' -f3-)
=======
	local kgccver=$(readelf -p .comment $VMLINUX |grep GCC: | tr -s ' ' | cut -d ' ' -f6-)
>>>>>>> f5189d81
	if [[ $gccver != $kgccver ]]; then
		warn "gcc/kernel version mismatch"
		return 1
	fi

	# ensure gcc version is >= 4.8
	gccver=$(echo $gccver |cut -d'.' -f1,2)
	if [[ $gccver < 4.8 ]]; then
		warn "gcc >= 4.8 required"
		return 1
	fi

	return
}

find_parent_obj() {
	dir=$(dirname $1)
	file=$(basename $1)
	grepname=${1%.o}
	grepname=$grepname\\\.o
	if [[ $DEEP_FIND -eq 1 ]]; then
		parent=$(find . -name ".*.cmd" | xargs grep -l $grepname | grep -v $dir/.${file}.cmd)
		num=$(find . -name ".*.cmd" | xargs grep -l $grepname | grep -v $dir/.${file}.cmd | wc -l)
	else
		parent=$(grep -l $grepname $dir/.*.cmd | grep -v $dir/.${file}.cmd)
		num=$(grep -l $grepname $dir/.*.cmd | grep -v $dir/.${file}.cmd | wc -l)
	fi

	[[ $num -eq 0 ]] && PARENT="" && return
	[[ $num -gt 1 ]] && die "two parent matches for $1"

	dir=$(dirname $parent)
	PARENT=$(basename $parent)
	PARENT=${PARENT#.}
	PARENT=${PARENT%.cmd}
	PARENT=$dir/$PARENT
	[[ ! -e $PARENT ]] && die "ERROR: can't find parent $PARENT for $1"
}

find_kobj() {
	arg=$1
	KOBJFILE=$arg
	dir=$(dirname $KOBJFILE)
	file=$(basename $KOBJFILE)
	DEEP_FIND=0
	while true; do
		find_parent_obj $KOBJFILE
		if [[ -z $PARENT ]]; then
			[[ $KOBJFILE = *built-in.o ]] && KOBJFILE=vmlinux && return
			[[ $KOBJFILE = *.ko ]] && return
			if [[ $DEEP_FIND -eq 0 ]]; then
				DEEP_FIND=1
				continue;
			fi
			die "invalid ancestor $KOBJFILE for $arg"
		fi
		KOBJFILE=$PARENT
	done
}

usage() {
	echo "usage: $0 [options] <patch file>" >&2
	echo "		-h, --help	Show this help message" >&2
	echo "		-r, --sourcerpm	Specify kernel source RPM" >&2
	echo "		-s, --sourcedir	Specify kernel source directory" >&2
	echo "		-c, --config	Specify kernel config file" >&2
	echo "		-v, --vmlinux	Specify original vmlinux" >&2
	echo "		-t, --target	Specify custom kernel build targets" >&2
	echo "		-d, --debug	Keep scratch files in /tmp" >&2
}

options=$(getopt -o hr:s:c:v:t:d -l "help,sourcerpm:,sourcedir:,config:,vmlinux:,target:,debug" -- "$@") || die "getopt failed"

eval set -- "$options"

while [[ $# -gt 0 ]]; do
	case "$1" in
	-h|--help)
		usage
		exit 0
		;;
	-r|--sourcerpm)
		SRCRPM=$(readlink -f "$2")
		shift
		[[ ! -f "$SRCRPM" ]] && die "source rpm $SRCRPM not found"
		rpmname=$(basename "$SRCRPM")
		ARCHVERSION=${rpmname%.src.rpm}.$(uname -m)
		ARCHVERSION=${ARCHVERSION#kernel-}
		;;
	-s|--sourcedir)
		USERSRCDIR=$(readlink -f "$2")
		shift
		[[ ! -d "$USERSRCDIR" ]] && die "source dir $USERSRCDIR not found"
		;;
	-c|--config)
		CONFIGFILE=$(readlink -f "$2")
		shift
		[[ ! -f "$CONFIGFILE" ]] && die "config file $CONFIGFILE not found"
		;;
	-v|--vmlinux)
		VMLINUX=$(readlink -f "$2")
		shift
		[[ ! -f "$VMLINUX" ]] && die "vmlinux file $VMLINUX not found"
		;;
	-t|--target)
		TARGETS="$TARGETS $2"
		shift
		;;
	-d|--debug)
		echo "DEBUG mode enabled"
		DEBUG=1
		set -o xtrace
		;;
	--)
		if [[ -z "$2" ]]; then
			warn "no patch file specified"
			usage
			exit 1
		fi
		PATCHFILE=$(readlink -f "$2")
		[[ ! -f "$PATCHFILE" ]] && die "patch file $PATCHFILE not found"
		break
		;;
	esac
	shift
done

TEMPDIR="$(mktemp -d /tmp/kpatch-build-XXXXXX)" || die "mktemp failed"
trap cleanup EXIT INT TERM

if [[ -n $USERSRCDIR ]]; then
	# save .config and vmlinux since they'll get removed with mrproper so
	# we can restore them later and be able to run kpatch-build multiple
	# times on the same sourcedir
	[[ -z $CONFIGFILE ]] && CONFIGFILE="$USERSRCDIR"/.config
	[[ ! -e "$CONFIGFILE" ]] && die "can't find config file"
	[[ "$CONFIGFILE" = "$USERSRCDIR"/.config ]] && cp -f "$CONFIGFILE" $TEMPDIR

	[[ -z $VMLINUX ]] && VMLINUX="$USERSRCDIR"/vmlinux
	[[ ! -e "$VMLINUX" ]] && die "can't find vmlinux"
	[[ "$VMLINUX" = "$USERSRCDIR"/vmlinux ]] && cp -f "$VMLINUX" $TEMPDIR/vmlinux && VMLINUX=$TEMPDIR/vmlinux
fi

[[ -z $TARGETS ]] && TARGETS="vmlinux modules"

PATCHNAME="$(basename $PATCHFILE)"
if [[ "$PATCHNAME" =~ \.patch ]] || [[ "$PATCHNAME" =~ \.diff ]]; then
	PATCHNAME="${PATCHNAME%.*}"
fi

# Only allow alphanumerics and '_' and '-' in the module name.
# Everything else is replaced with '-'.
PATCHNAME=${PATCHNAME//[^a-zA-Z0-9_-]/-}

find_dirs || die "can't find supporting tools"

[[ -e "$SYMVERSFILE" ]] || die "can't find core module Module.symvers"

source /etc/os-release
DISTRO=$ID
if [[ $DISTRO = fedora ]] || [[ $DISTRO = rhel ]]; then
	[[ -z $VMLINUX ]] && VMLINUX=/usr/lib/debug/lib/modules/$ARCHVERSION/vmlinux
	[[ -e "$VMLINUX" ]] || die "kernel-debuginfo-$ARCHVERSION not installed"

	export PATH=/usr/lib64/ccache:$PATH

elif [[ $DISTRO = ubuntu ]] || [[ $DISTRO = debian ]]; then
	[[ -z $VMLINUX ]] && VMLINUX=/usr/lib/debug/boot/vmlinux-$ARCHVERSION

	if [[ $DISTRO = ubuntu ]]; then
		[[ -e "$VMLINUX" ]] || die "linux-image-$ARCHVERSION-dbgsym not installed"

        elif [[ $DISTRO = debian ]]; then
		[[ -e "$VMLINUX" ]] || die "linux-image-$ARCHVERSION-dbg not installed"
	fi

	export PATH=/usr/lib/ccache:$PATH
fi

gcc_version_check || die

if [[ -n "$USERSRCDIR" ]]; then
	echo "Using source directory at $USERSRCDIR"
	SRCDIR="$USERSRCDIR"

	clean_cache

	cp -f "$CONFIGFILE" "$OBJDIR/.config"

	echo "Detecting kernel version"
	cd "$SRCDIR"
	make mrproper >> "$LOGFILE" 2>&1 || die "make mrproper failed"
	make O="$OBJDIR" prepare >> "$LOGFILE" 2>&1 || die "make prepare failed"
	ARCHVERSION=$(make O="$OBJDIR" kernelrelease) || die "make kernelrelease failed"

elif [[ -e "$SRCDIR" ]] && [[ -e "$VERSIONFILE" ]] && [[ $(cat "$VERSIONFILE") = $ARCHVERSION ]]; then
	echo "Using cache at $SRCDIR"

else
	if [[ $DISTRO = fedora ]] || [[ $DISTRO = rhel ]]; then

		echo "Fedora/Red Hat distribution detected"
		rpm -q --quiet rpmdevtools || die "rpmdevtools not installed"

		if [[ -z "$SRCRPM" ]]; then
			rpm -q --quiet yum-utils || die "yum-utils not installed"

			echo "Downloading kernel source for $ARCHVERSION"
			yumdownloader --source --destdir "$TEMPDIR" "kernel-$ARCHVERSION" >> "$LOGFILE" 2>&1 || die
			SRCRPM="$TEMPDIR/kernel-${ARCHVERSION%*.*}.src.rpm"
		fi

		echo "Unpacking kernel source"
		rpmdev-setuptree >> "$LOGFILE" 2>&1 || die
		rpm -ivh "$SRCRPM" >> "$LOGFILE" 2>&1 || die
		rpmbuild -bp "--target=$(uname -m)" "$(rpm --eval %{_specdir})"/kernel.spec >> "$LOGFILE" 2>&1 ||
			die "rpmbuild -bp failed.  you may need to run 'yum-builddep kernel' first."

		clean_cache

		mv "$(rpm --eval %{_builddir})"/kernel-*/linux-"$ARCHVERSION" "$SRCDIR" >> "$LOGFILE" 2>&1 || die

		cp "$SRCDIR/.config" "$OBJDIR" || die
		echo "-${ARCHVERSION##*-}" > "$SRCDIR/localversion" || die

		echo $ARCHVERSION > "$VERSIONFILE" || die

	elif [[ $DISTRO = ubuntu ]] || [[ $DISTRO = debian ]]; then

		echo "Debian/Ubuntu distribution detected"

		if [[ $DISTRO = ubuntu ]]; then

			# url may be changed for a different mirror
			url="http://us.archive.ubuntu.com/ubuntu/pool/main/l/linux"
			extension="bz2"
			sublevel="SUBLEVEL = 0"
			taroptions="xvjf"

		elif [[ $DISTRO = debian ]]; then

			# url may be changed for a different mirror
			url="http://ftp.debian.org/debian/pool/main/l/linux"
			extension="xz"
			sublevel="SUBLEVEL ="
			taroptions="xvf"
		fi

		# The linux-source packages are formatted like the following for:
		# ubuntu: linux-source-3.13.0_3.13.0-24.46_all.deb
		# debian: linux-source-3.14_3.14.7-1_all.deb
		pkgver="${ARCHVERSION%%-*}_$(dpkg-query -W -f='${Version}' linux-image-$(uname -r))"
		pkgname="linux-source-${pkgver}_all"

		cd $TEMPDIR
		echo "Downloading the kernel source for $ARCHVERSION"
		# Download source deb pkg
		(wget "$url/${pkgname}.deb" 2>&1) >> "$LOGFILE" || die "wget: Could not fetch $url/${pkgname}.deb"
		# Unpack
		echo "Unpacking kernel source"
		dpkg -x ${pkgname}.deb $TEMPDIR >> "$LOGFILE" || die "dpkg: Could not extract ${pkgname}.deb"
		# extract and move to SRCDIR
		tar $taroptions usr/src/linux-source-${ARCHVERSION%%-*}.tar.${extension} >> "$LOGFILE" || die "tar: Failed to extract kernel source package"
		clean_cache
		mv linux-source-${ARCHVERSION%%-*} "$SRCDIR" || die
		cp "/boot/config-${ARCHVERSION}" "$OBJDIR/.config" || die
		echo "-${ARCHVERSION#*-}" > "$SRCDIR/localversion" || die
		# for some reason the Ubuntu kernel versions don't follow the
		# upstream SUBLEVEL; they are always at SUBLEVEL 0
		sed -i "s/^SUBLEVEL.*/${sublevel}/" "$SRCDIR/Makefile" || die
		echo $ARCHVERSION > "$VERSIONFILE" || die

	else
		die "Unsupported distribution"
	fi
fi

echo "Testing patch file"
cd "$SRCDIR" || die
patch -N -p1 --dry-run < "$PATCHFILE" || die "source patch file failed to apply"
cp "$PATCHFILE" "$APPLIEDPATCHFILE" || die
cp -LR "$DATADIR/patch" "$TEMPDIR" || die
export KCFLAGS="-I$DATADIR/patch" # for kpatch-macros.h

echo "Building original kernel"
make mrproper >> "$LOGFILE" 2>&1 || die
make "-j$CPUS" $TARGETS "O=$OBJDIR" >> "$LOGFILE" 2>&1 || die

echo "Building patched kernel"
patch -N -p1 < "$APPLIEDPATCHFILE" >> "$LOGFILE" 2>&1 || die
make "-j$CPUS" $TARGETS "O=$OBJDIR" 2>&1 | tee -a "$TEMPDIR/patched_build.log" >> "$LOGFILE"
[[ "${PIPESTATUS[0]}" -eq 0 ]] || die

echo "Detecting changed objects"
while read line; do
	[[ "$line" =~ CC ]] || continue
	eval set -- "$line"
	case $2 in
		init/version.o) continue ;;
		scripts/mod/devicetable-offsets.s) continue ;;
		scripts/mod/file2alias.o) continue ;;
		*.mod.o) continue ;;
		arch/x86/kernel/asm-offsets.s) die "a struct definition change was detected" ;;
		\[M\]) obj=$3 ;;
		*) obj=$2 ;;
	esac

	echo $obj >> $TEMPDIR/changed_objs
done < "$TEMPDIR/patched_build.log"

[[ ! -s "$TEMPDIR/changed_objs" ]] && die "no changed objects were detected"

echo "Rebuilding changed objects"
rm -rf "$OBJDIR2"
mkdir -p "$OBJDIR2"
cp "$OBJDIR/.config" "$OBJDIR2" || die
mkdir "$TEMPDIR/patched"
export KCFLAGS="$KCFLAGS -ffunction-sections -fdata-sections"
for i in $(cat $TEMPDIR/changed_objs); do
	make "$i" "O=$OBJDIR2" >> "$LOGFILE" 2>&1 || die
	mkdir -p "$TEMPDIR/patched/$(dirname $i)"
	cp -f "$OBJDIR2/$i" "$TEMPDIR/patched/$i" || die
done
patch -R -p1 < "$APPLIEDPATCHFILE" >> "$LOGFILE" 2>&1
rm -f "$APPLIEDPATCHFILE"
mkdir "$TEMPDIR/orig"
for i in $(cat $TEMPDIR/changed_objs); do
	rm -f "$i"
	make "$i" "O=$OBJDIR2" >> "$LOGFILE" 2>&1 || die
	mkdir -p "$TEMPDIR/orig/$(dirname $i)"
	cp -f "$OBJDIR2/$i" "$TEMPDIR/orig/$i" || die
done

echo "Extracting new and modified ELF sections"
cd "$TEMPDIR/orig"
FILES="$(find * -type f)"
cd "$TEMPDIR"
mkdir output
declare -A objnames
for i in $FILES; do
	mkdir -p "output/$(dirname $i)"
	cd "$OBJDIR"
	find_kobj $i
	objnames[$KOBJFILE]=1
	if [[ $KOBJFILE = vmlinux ]]; then
		KOBJFILE=$VMLINUX
	else
		KOBJFILE="$(readlink -f $KOBJFILE)"
	fi
	cd $TEMPDIR
	debugopt=
	[[ $DEBUG -eq 1 ]] && debugopt=-d
	"$TOOLSDIR"/create-diff-object $debugopt "orig/$i" "patched/$i" "$KOBJFILE" "output/$i" 2>&1 |tee -a "$LOGFILE"
	rc="${PIPESTATUS[0]}"
	if [[ $rc = 139 ]]; then
		warn "create-diff-object SIGSEGV"
		if ls core* &> /dev/null; then
			cp core* /tmp
			warn "core file at /tmp/$(ls core*)"
		else
			warn "no core file found, run 'ulimit -c unlimited' and try to recreate"
		fi
		exit 1
	fi
	[[ $rc -eq 0 ]] || die
done

echo -n "Patched objects:"
for i in "${!objnames[@]}"; do echo -n " $(basename $i)"; done
echo

echo "Building patch module: kpatch-$PATCHNAME.ko"
cp "$OBJDIR/.config" "$SRCDIR"
cd "$SRCDIR"
make prepare >> "$LOGFILE" 2>&1 || die
cd "$TEMPDIR/output"
ld -r -o ../patch/output.o $FILES >> "$LOGFILE" 2>&1 || die
cd "$TEMPDIR/patch"
KPATCH_BUILD="$SRCDIR" KPATCH_NAME="$PATCHNAME" KBUILD_EXTRA_SYMBOLS="$SYMVERSFILE" make "O=$OBJDIR" >> "$LOGFILE" 2>&1 || die

cp -f "$TEMPDIR/patch/kpatch-$PATCHNAME.ko" "$BASE" || die

[[ "$DEBUG" -eq 0 ]] && rm -f "$LOGFILE"

echo "SUCCESS"<|MERGE_RESOLUTION|>--- conflicted
+++ resolved
@@ -105,11 +105,7 @@
 gcc_version_check() {
 	# ensure gcc version matches that used to build the kernel
 	local gccver=$(gcc --version |head -n1 |cut -d' ' -f3-)
-<<<<<<< HEAD
-	local kgccver=$(strings -a $VMLINUX |grep "GCC:" |head -n1 |cut -d' ' -f3-)
-=======
 	local kgccver=$(readelf -p .comment $VMLINUX |grep GCC: | tr -s ' ' | cut -d ' ' -f6-)
->>>>>>> f5189d81
 	if [[ $gccver != $kgccver ]]; then
 		warn "gcc/kernel version mismatch"
 		return 1
